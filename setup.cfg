[egg_info]
<<<<<<< HEAD
tag_date = 0
tag_build = 
=======
tag_build = 
tag_date = 0
>>>>>>> fc51d0c9
tag_svn_revision = 0

<|MERGE_RESOLUTION|>--- conflicted
+++ resolved
@@ -1,10 +1,5 @@
-[egg_info]
-<<<<<<< HEAD
-tag_date = 0
-tag_build = 
-=======
-tag_build = 
-tag_date = 0
->>>>>>> fc51d0c9
-tag_svn_revision = 0
-
+[egg_info]
+tag_build = 
+tag_date = 0
+tag_svn_revision = 0
+