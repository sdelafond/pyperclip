--- conflicted
+++ resolved
@@ -25,11 +25,7 @@
 gtk and PyQt4 modules are not available for Python 3,
 and this module does not work with PyGObject yet.
 
-<<<<<<< HEAD
-Note: There seem sto be a way to get gtk on Python 3, according to:
-=======
 Note: There seems to be a way to get gtk on Python 3, according to:
->>>>>>> 8e697eb7
     https://askubuntu.com/questions/697397/python3-is-not-supporting-gtk-module
 
 Cygwin is currently not supported.
@@ -47,11 +43,7 @@
 Pyperclip into running them with whatever permissions the Python process has.
 
 """
-<<<<<<< HEAD
-__version__ = '1.6.0'
-=======
 __version__ = '1.6.2'
->>>>>>> 8e697eb7
 
 import contextlib
 import ctypes
@@ -102,22 +94,16 @@
         super(PyperclipWindowsException, self).__init__(message)
 
 
-<<<<<<< HEAD
-=======
 def _stringifyText(text):
     if not isinstance(text, (str, int, float, bool)):
         raise PyperclipException('only str, int, float, and bool values can be copied to the clipboard, not %s' % (text.__class__.__name__))
     return str(text)
 
->>>>>>> 8e697eb7
 
 def init_osx_pbcopy_clipboard():
 
     def copy_osx_pbcopy(text):
-<<<<<<< HEAD
-=======
-        text = _stringifyText(text) # Converts non-str values to str.
->>>>>>> 8e697eb7
+        text = _stringifyText(text) # Converts non-str values to str.
         p = subprocess.Popen(['pbcopy', 'w'],
                              stdin=subprocess.PIPE, close_fds=True)
         p.communicate(input=text.encode(ENCODING))
@@ -134,10 +120,7 @@
 def init_osx_pyobjc_clipboard():
     def copy_osx_pyobjc(text):
         '''Copy string argument to clipboard'''
-<<<<<<< HEAD
-=======
-        text = _stringifyText(text) # Converts non-str values to str.
->>>>>>> 8e697eb7
+        text = _stringifyText(text) # Converts non-str values to str.
         newStr = Foundation.NSString.stringWithString_(text).nsstring()
         newData = newStr.dataUsingEncoding_(Foundation.NSUTF8StringEncoding)
         board = AppKit.NSPasteboard.generalPasteboard()
@@ -159,10 +142,7 @@
 
     def copy_gtk(text):
         global cb
-<<<<<<< HEAD
-=======
-        text = _stringifyText(text) # Converts non-str values to str.
->>>>>>> 8e697eb7
+        text = _stringifyText(text) # Converts non-str values to str.
         cb = gtk.Clipboard()
         cb.set_text(text)
         cb.store()
@@ -196,10 +176,7 @@
         app = QApplication([])
 
     def copy_qt(text):
-<<<<<<< HEAD
-=======
-        text = _stringifyText(text) # Converts non-str values to str.
->>>>>>> 8e697eb7
+        text = _stringifyText(text) # Converts non-str values to str.
         cb = app.clipboard()
         cb.setText(text)
 
@@ -215,10 +192,7 @@
     PRIMARY_SELECTION='p'
 
     def copy_xclip(text, primary=False):
-<<<<<<< HEAD
-=======
-        text = _stringifyText(text) # Converts non-str values to str.
->>>>>>> 8e697eb7
+        text = _stringifyText(text) # Converts non-str values to str.
         selection=DEFAULT_SELECTION
         if primary:
             selection=PRIMARY_SELECTION
@@ -246,10 +220,7 @@
     PRIMARY_SELECTION='-p'
 
     def copy_xsel(text, primary=False):
-<<<<<<< HEAD
-=======
-        text = _stringifyText(text) # Converts non-str values to str.
->>>>>>> 8e697eb7
+        text = _stringifyText(text) # Converts non-str values to str.
         selection_flag = DEFAULT_SELECTION
         if primary:
             selection_flag = PRIMARY_SELECTION
@@ -271,10 +242,7 @@
 
 def init_klipper_clipboard():
     def copy_klipper(text):
-<<<<<<< HEAD
-=======
-        text = _stringifyText(text) # Converts non-str values to str.
->>>>>>> 8e697eb7
+        text = _stringifyText(text) # Converts non-str values to str.
         p = subprocess.Popen(
             ['qdbus', 'org.kde.klipper', '/klipper', 'setClipboardContents',
              text.encode(ENCODING)],
@@ -303,10 +271,7 @@
 
 def init_dev_clipboard_clipboard():
     def copy_dev_clipboard(text):
-<<<<<<< HEAD
-=======
-        text = _stringifyText(text) # Converts non-str values to str.
->>>>>>> 8e697eb7
+        text = _stringifyText(text) # Converts non-str values to str.
         if text == '':
             warnings.warn('Pyperclip cannot copy a blank string to the clipboard on Cygwin. This is effectively a no-op.')
         if '\r' in text:
@@ -455,12 +420,9 @@
     def copy_windows(text):
         # This function is heavily based on
         # http://msdn.com/ms649016#_win32_Copying_Information_to_the_Clipboard
-<<<<<<< HEAD
-=======
-
-        text = _stringifyText(text) # Converts non-str values to str.
-
->>>>>>> 8e697eb7
+
+        text = _stringifyText(text) # Converts non-str values to str.
+
         with window() as hwnd:
             # http://msdn.com/ms649048
             # If an application calls OpenClipboard with hwnd set to NULL,
@@ -499,8 +461,6 @@
     return copy_windows, paste_windows
 
 
-<<<<<<< HEAD
-=======
 def init_wsl_clipboard():
     def copy_wsl(text):
         text = _stringifyText(text) # Converts non-str values to str.
@@ -518,7 +478,6 @@
         return stdout[:-2].decode(ENCODING)
 
     return copy_wsl, paste_wsl
->>>>>>> 8e697eb7
 
 
 # Automatic detection of clipboard mechanisms and importing is done in deteremine_clipboard():
@@ -542,14 +501,11 @@
     elif os.name == 'nt' or platform.system() == 'Windows':
         return init_windows_clipboard()
 
-<<<<<<< HEAD
-=======
     if platform.system() == 'Linux':
         with open('/proc/version', 'r') as f:
             if "Microsoft" in f.read():
                 return init_wsl_clipboard()
 
->>>>>>> 8e697eb7
     # Setup for the MAC OS X platform:
     if os.name == 'mac' or platform.system() == 'Darwin':
         try:
@@ -569,17 +525,10 @@
         else:
             return init_gtk_clipboard()
 
-<<<<<<< HEAD
-        if _executable_exists("xclip"):
-            return init_xclip_clipboard()
-        if _executable_exists("xsel"):
-            return init_xsel_clipboard()
-=======
         if _executable_exists("xsel"):
             return init_xsel_clipboard()
         if _executable_exists("xclip"):
             return init_xclip_clipboard()
->>>>>>> 8e697eb7
         if _executable_exists("klipper") and _executable_exists("qdbus"):
             return init_klipper_clipboard()
 
