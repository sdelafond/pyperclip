--- conflicted
+++ resolved
@@ -72,20 +72,6 @@
         else:
             return init_gtk_clipboard()
 
-<<<<<<< HEAD
-        try:
-            import PyQt5  # check if PyQt5 is installed
-        except ImportError:
-            try:
-                import PyQt4  # check if PyQt4 is installed
-            except ImportError:
-                pass
-            else:
-                return init_qt_clipboard()
-        else:
-            return init_qt_clipboard()
-=======
->>>>>>> d4faa6bd
 
         if _executable_exists("xclip"):
             return init_xclip_clipboard()
@@ -102,7 +88,12 @@
         except ImportError:
             # If qtpy isn't installed, fall back on importing PyQt4.
             try:
-                import PyQt4  # check if PyQt4 is installed
+                try:
+                    import PyQt5  # check if PyQt5 is installed
+                except ImportError:
+                    import PyQt4  # check if PyQt4 is installed
+                else:
+                    return init_qt_clipboard()
             except ImportError:
                 pass
             else:
