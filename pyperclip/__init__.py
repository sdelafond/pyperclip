--- conflicted
+++ resolved
@@ -1,112 +1,103 @@
-"""
-Pyperclip
-
-A cross-platform clipboard module for Python. (only handles plain text for now)
-By Al Sweigart al@inventwithpython.com
-BSD License
-
-Usage:
-  import pyperclip
-  pyperclip.copy('The text to be copied to the clipboard.')
-  spam = pyperclip.paste()
-
-  if not pyperclip.copy:
-    print("Copy functionality unavailable!")
-
-On Windows, no additional modules are needed.
-On Mac, the module uses pbcopy and pbpaste, which should come with the os.
-On Linux, install xclip or xsel via package manager. For example, in Debian:
-sudo apt-get install xclip
-
-Otherwise on Linux, you will need the gtk or PyQt4 modules installed.
-
-gtk and PyQt4 modules are not available for Python 3,
-and this module does not work with PyGObject yet.
-"""
-<<<<<<< HEAD
-__version__ = '1.5.26'
-=======
-__version__ = '1.5.27'
->>>>>>> fc51d0c9
-
-import platform
-import os
-import subprocess
-from .clipboards import (init_osx_clipboard,
-                         init_gtk_clipboard, init_qt_clipboard,
-                         init_xclip_clipboard, init_xsel_clipboard,
-                         init_klipper_clipboard, init_no_clipboard)
-from .windows import init_windows_clipboard
-
-# `import PyQt4` sys.exit()s if DISPLAY is not in the environment.
-# Thus, we need to detect the presence of $DISPLAY manually
-# and not load PyQt4 if it is absent.
-HAS_DISPLAY = os.getenv("DISPLAY", False)
-CHECK_CMD = "where" if platform.system() == "Windows" else "which"
-
-
-def _executable_exists(name):
-    return subprocess.call([CHECK_CMD, name],
-                           stdout=subprocess.PIPE, stderr=subprocess.PIPE) == 0
-
-
-def determine_clipboard():
-    # Determine the OS/platform and set
-    # the copy() and paste() functions accordingly.
-    if 'cygwin' in platform.system().lower():
-<<<<<<< HEAD
-        return init_windows_clipboard(cygwin=True)
-    if os.name == 'nt' or platform.system() == 'Windows':
-=======
-        # FIXME: pyperclip currently does not support Cygwin,
-        # see https://github.com/asweigart/pyperclip/issues/55
-        pass
-    elif os.name == 'nt' or platform.system() == 'Windows':
->>>>>>> fc51d0c9
-        return init_windows_clipboard()
-    if os.name == 'mac' or platform.system() == 'Darwin':
-        return init_osx_clipboard()
-    if HAS_DISPLAY:
-        # Determine which command/module is installed, if any.
-        try:
-            import gtk  # check if gtk is installed
-        except ImportError:
-            pass
-        else:
-            return init_gtk_clipboard()
-
-        try:
-            import PyQt4  # check if PyQt4 is installed
-        except ImportError:
-            pass
-        else:
-            return init_qt_clipboard()
-
-        if _executable_exists("xclip"):
-            return init_xclip_clipboard()
-        if _executable_exists("xsel"):
-            return init_xsel_clipboard()
-        if _executable_exists("klipper") and _executable_exists("qdbus"):
-            return init_klipper_clipboard()
-
-    return init_no_clipboard()
-
-
-def set_clipboard(clipboard):
-    global copy, paste
-
-    clipboard_types = {'osx': init_osx_clipboard,
-                       'gtk': init_gtk_clipboard,
-                       'qt': init_qt_clipboard,
-                       'xclip': init_xclip_clipboard,
-                       'xsel': init_xsel_clipboard,
-                       'klipper': init_klipper_clipboard,
-                       'windows': init_windows_clipboard,
-                       'no': init_no_clipboard}
-
-    copy, paste = clipboard_types[clipboard]()
-
-
-copy, paste = determine_clipboard()
-
-__all__ = ["copy", "paste"]
+"""
+Pyperclip
+
+A cross-platform clipboard module for Python. (only handles plain text for now)
+By Al Sweigart al@inventwithpython.com
+BSD License
+
+Usage:
+  import pyperclip
+  pyperclip.copy('The text to be copied to the clipboard.')
+  spam = pyperclip.paste()
+
+  if not pyperclip.copy:
+    print("Copy functionality unavailable!")
+
+On Windows, no additional modules are needed.
+On Mac, the module uses pbcopy and pbpaste, which should come with the os.
+On Linux, install xclip or xsel via package manager. For example, in Debian:
+sudo apt-get install xclip
+
+Otherwise on Linux, you will need the gtk or PyQt4 modules installed.
+
+gtk and PyQt4 modules are not available for Python 3,
+and this module does not work with PyGObject yet.
+"""
+__version__ = '1.5.27'
+
+import platform
+import os
+import subprocess
+from .clipboards import (init_osx_clipboard,
+                         init_gtk_clipboard, init_qt_clipboard,
+                         init_xclip_clipboard, init_xsel_clipboard,
+                         init_klipper_clipboard, init_no_clipboard)
+from .windows import init_windows_clipboard
+
+# `import PyQt4` sys.exit()s if DISPLAY is not in the environment.
+# Thus, we need to detect the presence of $DISPLAY manually
+# and not load PyQt4 if it is absent.
+HAS_DISPLAY = os.getenv("DISPLAY", False)
+CHECK_CMD = "where" if platform.system() == "Windows" else "which"
+
+
+def _executable_exists(name):
+    return subprocess.call([CHECK_CMD, name],
+                           stdout=subprocess.PIPE, stderr=subprocess.PIPE) == 0
+
+
+def determine_clipboard():
+    # Determine the OS/platform and set
+    # the copy() and paste() functions accordingly.
+    if 'cygwin' in platform.system().lower():
+        # FIXME: pyperclip currently does not support Cygwin,
+        # see https://github.com/asweigart/pyperclip/issues/55
+        pass
+    elif os.name == 'nt' or platform.system() == 'Windows':
+        return init_windows_clipboard()
+    if os.name == 'mac' or platform.system() == 'Darwin':
+        return init_osx_clipboard()
+    if HAS_DISPLAY:
+        # Determine which command/module is installed, if any.
+        try:
+            import gtk  # check if gtk is installed
+        except ImportError:
+            pass
+        else:
+            return init_gtk_clipboard()
+
+        try:
+            import PyQt4  # check if PyQt4 is installed
+        except ImportError:
+            pass
+        else:
+            return init_qt_clipboard()
+
+        if _executable_exists("xclip"):
+            return init_xclip_clipboard()
+        if _executable_exists("xsel"):
+            return init_xsel_clipboard()
+        if _executable_exists("klipper") and _executable_exists("qdbus"):
+            return init_klipper_clipboard()
+
+    return init_no_clipboard()
+
+
+def set_clipboard(clipboard):
+    global copy, paste
+
+    clipboard_types = {'osx': init_osx_clipboard,
+                       'gtk': init_gtk_clipboard,
+                       'qt': init_qt_clipboard,
+                       'xclip': init_xclip_clipboard,
+                       'xsel': init_xsel_clipboard,
+                       'klipper': init_klipper_clipboard,
+                       'windows': init_windows_clipboard,
+                       'no': init_no_clipboard}
+
+    copy, paste = clipboard_types[clipboard]()
+
+
+copy, paste = determine_clipboard()
+
+__all__ = ["copy", "paste"]