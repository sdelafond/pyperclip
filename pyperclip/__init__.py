--- conflicted
+++ resolved
@@ -55,11 +55,7 @@
         pass
     elif os.name == 'nt' or platform.system() == 'Windows':
         return init_windows_clipboard()
-<<<<<<< HEAD
     if os.name == 'posix' or platform.system() == 'Darwin':
-        return init_osx_clipboard()
-=======
-    if os.name == 'mac' or platform.system() == 'Darwin':
         try:
             import Foundation  # check if pyobc is installed
             import AppKit
@@ -67,7 +63,6 @@
             return init_osx_cmd_clipboard()
         else:
             return init_osx_pyobjc_clipboard()
->>>>>>> d4faa6bd
     if HAS_DISPLAY:
         # Determine which command/module is installed, if any.
         try:
