import sys
import subprocess
from .exceptions import PyperclipException

EXCEPT_MSG = """
    Pyperclip could not find a copy/paste mechanism for your system.
    For more information, please visit https://pyperclip.readthedocs.io/en/latest/introduction.html#not-implemented-error """
PY2 = sys.version_info[0] == 2
text_type = unicode if PY2 else str


def init_osx_clipboard():
    def copy_osx(text):
        p = subprocess.Popen(['pbcopy', 'w'],
                             stdin=subprocess.PIPE, close_fds=True)
        p.communicate(input=text.encode('utf-8'))

    def paste_osx():
        p = subprocess.Popen(['pbpaste', 'r'],
                             stdout=subprocess.PIPE, close_fds=True)
        stdout, stderr = p.communicate()
        return stdout.decode('utf-8')

    return copy_osx, paste_osx


def init_gtk_clipboard():
    import gtk

    def copy_gtk(text):
        global cb
        cb = gtk.Clipboard()
        cb.set_text(text)
        cb.store()

    def paste_gtk():
        clipboardContents = gtk.Clipboard().wait_for_text()
        # for python 2, returns None if the clipboard is blank.
        if clipboardContents is None:
            return ''
        else:
            return clipboardContents

    return copy_gtk, paste_gtk


def init_qt_clipboard():
    # $DISPLAY should exist
    from PyQt4.QtGui import QApplication

    app = QApplication([])

    def copy_qt(text):
        cb = app.clipboard()
        cb.setText(text)

    def paste_qt():
        cb = app.clipboard()
        return text_type(cb.text())

    return copy_qt, paste_qt


def init_xclip_clipboard():
    DEFAULT_SELECTION='c'
    PRIMARY_SELECTION='p'

    def copy_xclip(text, primary=False):
        selection=DEFAULT_SELECTION
        if primary:
            selection=PRIMARY_SELECTION
        p = subprocess.Popen(['xclip', '-selection', selection],
                             stdin=subprocess.PIPE, close_fds=True)
        p.communicate(input=text.encode('utf-8'))

<<<<<<< HEAD
    def paste_xclip():
        p = subprocess.Popen(['xclip', '-selection', 'c', '-o'],
                             stdout=subprocess.PIPE,
                             stderr=subprocess.PIPE,
                             close_fds=True)
=======
    def paste_xclip(primary=False):
        selection=DEFAULT_SELECTION
        if primary:
            selection=PRIMARY_SELECTION
        p = subprocess.Popen(['xclip', '-selection', selection, '-o'],
                             stdout=subprocess.PIPE, close_fds=True)
>>>>>>> b9141475
        stdout, stderr = p.communicate()
        return stdout.decode('utf-8')

    return copy_xclip, paste_xclip


def init_xsel_clipboard():
    DEFAULT_SELECTION='-b'
    PRIMARY_SELECTION='-p'

    def copy_xsel(text, primary=False):
        selection_flag = DEFAULT_SELECTION
        if primary:
            selection_flag = PRIMARY_SELECTION
        p = subprocess.Popen(['xsel', selection_flag, '-i'],
                             stdin=subprocess.PIPE, close_fds=True)
        p.communicate(input=text.encode('utf-8'))

    def paste_xsel(primary=False):
        selection_flag = DEFAULT_SELECTION
        if primary:
            selection_flag = PRIMARY_SELECTION
        p = subprocess.Popen(['xsel', selection_flag, '-o'],
                             stdout=subprocess.PIPE, close_fds=True)
        stdout, stderr = p.communicate()
        return stdout.decode('utf-8')

    return copy_xsel, paste_xsel


def init_klipper_clipboard():
    def copy_klipper(text):
        p = subprocess.Popen(
            ['qdbus', 'org.kde.klipper', '/klipper', 'setClipboardContents',
             text.encode('utf-8')],
            stdin=subprocess.PIPE, close_fds=True)
        p.communicate(input=None)

    def paste_klipper():
        p = subprocess.Popen(
            ['qdbus', 'org.kde.klipper', '/klipper', 'getClipboardContents'],
            stdout=subprocess.PIPE, close_fds=True)
        stdout, stderr = p.communicate()

        # Workaround for https://bugs.kde.org/show_bug.cgi?id=342874
        # TODO: https://github.com/asweigart/pyperclip/issues/43
        clipboardContents = stdout.decode('utf-8')
        # even if blank, Klipper will append a newline at the end
        assert len(clipboardContents) > 0
        # make sure that newline is there
        assert clipboardContents.endswith('\n')
        if clipboardContents.endswith('\n'):
            clipboardContents = clipboardContents[:-1]
        return clipboardContents

    return copy_klipper, paste_klipper


def init_no_clipboard():
    class ClipboardUnavailable(object):
        def __call__(self, *args, **kwargs):
            raise PyperclipException(EXCEPT_MSG)

        if PY2:
            def __nonzero__(self):
                return False
        else:
            def __bool__(self):
                return False

    return ClipboardUnavailable(), ClipboardUnavailable()<|MERGE_RESOLUTION|>--- conflicted
+++ resolved
@@ -73,20 +73,14 @@
                              stdin=subprocess.PIPE, close_fds=True)
         p.communicate(input=text.encode('utf-8'))
 
-<<<<<<< HEAD
-    def paste_xclip():
-        p = subprocess.Popen(['xclip', '-selection', 'c', '-o'],
-                             stdout=subprocess.PIPE,
-                             stderr=subprocess.PIPE,
-                             close_fds=True)
-=======
     def paste_xclip(primary=False):
         selection=DEFAULT_SELECTION
         if primary:
             selection=PRIMARY_SELECTION
         p = subprocess.Popen(['xclip', '-selection', selection, '-o'],
-                             stdout=subprocess.PIPE, close_fds=True)
->>>>>>> b9141475
+                             stdout=subprocess.PIPE,
+                             stderr=subprocess.PIPE,
+                             close_fds=True)
         stdout, stderr = p.communicate()
         return stdout.decode('utf-8')
 
