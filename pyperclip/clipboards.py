--- conflicted
+++ resolved
@@ -83,9 +83,6 @@
 
 def init_klipper_clipboard():
     def copy_klipper(text):
-        if text is '':
-            return
-
         p = subprocess.Popen(
             ['qdbus', 'org.kde.klipper', '/klipper', 'setClipboardContents', text.encode('utf-8')],
             stdin=subprocess.PIPE,
@@ -99,22 +96,8 @@
             stdout=subprocess.PIPE,
             close_fds=True
         )
-        # Obtain the version from the cli bin.
-        version = Popen(['klipper', '--version'], stdout=PIPE, close_fds=True)
-    
-        version = version.communicate(input=None)
-        version = version[0]
-        version = version[8:] # Remove klipper from the string.
-        version = version[:-1] # Remove \n from the string.
-        
         stdout, stderr = p.communicate()
-    
-        if version == '0.20.3' or version == '0.9.7':
-            return _klipper_fix_newline(stdout.decode('utf-8'))
 
-<<<<<<< HEAD
-        return stdout.decode('utf-8')
-=======
         # Apparently Klipper has a bug that adds a newline to the end. It was reported in Klipper version 0.20.3 but I've
         # seen it in 0.9.7. The bug is unfixed. This function will remove a newline if the string has one.
         # TODO: In the future, once Klipper is fixed, check the version number to decided whether or not to strip the
@@ -127,19 +110,9 @@
         if clipboardContents.endswith('\n'):
             clipboardContents = clipboardContents[:-1]
         return clipboardContents
->>>>>>> 16fb7770
+
 
     return copy_klipper, paste_klipper
-
-def _klipper_fix_newline(text):
-    # Apparently Klipper has a bug that adds a newline to the end. It was reported in Klipper version 0.20.3 but I've
-    # seen it in 0.9.7. The bug is unfixed. This function will remove a newline if the string has one.
-    # https://bugs.kde.org/show_bug.cgi?id=342874
-
-    clipboardContents = text
-    if len(clipboardContents) and clipboardContents[-1] == '\n':
-        clipboardContents = clipboardContents[:-1]
-    return clipboardContents
 
 
 def init_no_clipboard():
