# coding: utf-8
import string
import unittest
import random
import os
import platform

import sys
sys.path.insert(0, os.path.join(os.path.dirname(__file__), '..'))

from pyperclip import _executable_exists, HAS_DISPLAY
from pyperclip import (init_osx_pbcopy_clipboard, init_osx_pyobjc_clipboard,
                                  init_dev_clipboard_clipboard,
                                  init_gtk_clipboard, init_qt_clipboard,
                                  init_xclip_clipboard, init_xsel_clipboard,
                                  init_klipper_clipboard, init_no_clipboard)
from pyperclip import init_windows_clipboard
<<<<<<< HEAD
=======
from pyperclip import init_wsl_clipboard
>>>>>>> 8e697eb7

from pyperclip import PyperclipException

random.seed(42) # Make the "random" tests reproducible.

class _TestClipboard(unittest.TestCase):
    clipboard = None
    supports_unicode = True

    @property
    def copy(self):
        return self.clipboard[0]

    @property
    def paste(self):
        return self.clipboard[1]

    def setUp(self):
        if not self.clipboard:
            self.skipTest("Clipboard not supported.")

    def test_copy_simple(self):
        self.copy("pyper\r\nclip")

    def test_copy_paste_simple(self):
        msg = ''.join(random.choice(string.ascii_letters + string.digits) for _ in range(1000))
        self.copy(msg)
        self.assertEqual(self.paste(), msg)

    def test_copy_paste_whitespace(self):
        msg = ''.join(random.choice(string.whitespace) for _ in range(1000))
        self.copy(msg)
        self.assertEqual(self.paste(), msg)

    def test_copy_blank(self):
        self.copy('TEST')
        self.copy('')
        self.assertEqual(self.paste(), '')

    def test_copy_unicode(self):
        if not self.supports_unicode:
            raise unittest.SkipTest()
        self.copy(u"ಠ_ಠ")

    def test_copy_unicode_emoji(self):
        if not self.supports_unicode:
            raise unittest.SkipTest()
        self.copy(u"🙆")

    def test_copy_paste_unicode(self):
        if not self.supports_unicode:
            raise unittest.SkipTest()
        msg = u"ಠ_ಠ"
        self.copy(msg)
        self.assertEqual(self.paste(), msg)

    def test_copy_paste_unicode_emoji(self):
        if not self.supports_unicode:
            raise unittest.SkipTest()
        msg = u"🙆"
        self.copy(msg)
        self.assertEqual(self.paste(), msg)

    def test_non_str(self):
        # Test copying an int.
        self.copy(42)
        self.assertEqual(self.paste(), '42')

        self.copy(-1)
        self.assertEqual(self.paste(), '-1')

        # Test copying a float.
        self.copy(3.141592)
        self.assertEqual(self.paste(), '3.141592')

        # Test copying bools.
        self.copy(True)
        self.assertEqual(self.paste(), 'True')

        self.copy(False)
        self.assertEqual(self.paste(), 'False')

        # All other non-str values raise an exception.
        with self.assertRaises(PyperclipException):
            self.copy(None)

        with self.assertRaises(PyperclipException):
            self.copy([2, 4, 6, 8])


class TestCygwin(_TestClipboard):
    if 'cygwin' in platform.system().lower():
        clipboard = init_dev_clipboard_clipboard()


class TestWindows(_TestClipboard):
    if os.name == 'nt' or platform.system() == 'Windows':
        clipboard = init_windows_clipboard()

class TestWSL(_TestClipboard):
    if platform.system() == 'Linux':
        with open('/proc/version', 'r') as f:
            if "Microsoft" in f.read():
                clipboard = init_wsl_clipboard()


class TestOSX(_TestClipboard):
    if os.name == 'mac' or platform.system() == 'Darwin':
        try:
            import Foundation  # check if pyobjc is installed
            import AppKit
        except ImportError:
            clipboard = init_osx_pbcopy_clipboard() # TODO
        else:
            clipboard = init_osx_pyobjc_clipboard()


class TestGtk(_TestClipboard):
    if HAS_DISPLAY:
        try:
            import gtk
        except ImportError:
            pass
        else:
            clipboard = init_gtk_clipboard()


class TestQt(_TestClipboard):
    if HAS_DISPLAY:
        try:
            import PyQt5
        except ImportError:
            try:
                import PyQt4
            except ImportError:
                pass
            else:
                clipboard = init_qt_clipboard()
        else:
            clipboard = init_qt_clipboard()


class TestXClip(_TestClipboard):
    if _executable_exists("xclip"):
        clipboard = init_xclip_clipboard()


class TestXSel(_TestClipboard):
    if _executable_exists("xsel"):
        clipboard = init_xsel_clipboard()


class TestKlipper(_TestClipboard):
    if _executable_exists("klipper") and _executable_exists("qdbus"):
        clipboard = init_klipper_clipboard()


class TestNoClipboard(unittest.TestCase):
    copy, paste = init_no_clipboard()

    def test_copy(self):
        with self.assertRaises(RuntimeError):
            self.copy("foo")

    def test_paste(self):
        with self.assertRaises(RuntimeError):
            self.paste()


if __name__ == '__main__':
    unittest.main()
<|MERGE_RESOLUTION|>--- conflicted
+++ resolved
@@ -1,192 +1,189 @@
-# coding: utf-8
-import string
-import unittest
-import random
-import os
-import platform
-
-import sys
-sys.path.insert(0, os.path.join(os.path.dirname(__file__), '..'))
-
-from pyperclip import _executable_exists, HAS_DISPLAY
-from pyperclip import (init_osx_pbcopy_clipboard, init_osx_pyobjc_clipboard,
-                                  init_dev_clipboard_clipboard,
-                                  init_gtk_clipboard, init_qt_clipboard,
-                                  init_xclip_clipboard, init_xsel_clipboard,
-                                  init_klipper_clipboard, init_no_clipboard)
-from pyperclip import init_windows_clipboard
-<<<<<<< HEAD
-=======
-from pyperclip import init_wsl_clipboard
->>>>>>> 8e697eb7
-
-from pyperclip import PyperclipException
-
-random.seed(42) # Make the "random" tests reproducible.
-
-class _TestClipboard(unittest.TestCase):
-    clipboard = None
-    supports_unicode = True
-
-    @property
-    def copy(self):
-        return self.clipboard[0]
-
-    @property
-    def paste(self):
-        return self.clipboard[1]
-
-    def setUp(self):
-        if not self.clipboard:
-            self.skipTest("Clipboard not supported.")
-
-    def test_copy_simple(self):
-        self.copy("pyper\r\nclip")
-
-    def test_copy_paste_simple(self):
-        msg = ''.join(random.choice(string.ascii_letters + string.digits) for _ in range(1000))
-        self.copy(msg)
-        self.assertEqual(self.paste(), msg)
-
-    def test_copy_paste_whitespace(self):
-        msg = ''.join(random.choice(string.whitespace) for _ in range(1000))
-        self.copy(msg)
-        self.assertEqual(self.paste(), msg)
-
-    def test_copy_blank(self):
-        self.copy('TEST')
-        self.copy('')
-        self.assertEqual(self.paste(), '')
-
-    def test_copy_unicode(self):
-        if not self.supports_unicode:
-            raise unittest.SkipTest()
-        self.copy(u"ಠ_ಠ")
-
-    def test_copy_unicode_emoji(self):
-        if not self.supports_unicode:
-            raise unittest.SkipTest()
-        self.copy(u"🙆")
-
-    def test_copy_paste_unicode(self):
-        if not self.supports_unicode:
-            raise unittest.SkipTest()
-        msg = u"ಠ_ಠ"
-        self.copy(msg)
-        self.assertEqual(self.paste(), msg)
-
-    def test_copy_paste_unicode_emoji(self):
-        if not self.supports_unicode:
-            raise unittest.SkipTest()
-        msg = u"🙆"
-        self.copy(msg)
-        self.assertEqual(self.paste(), msg)
-
-    def test_non_str(self):
-        # Test copying an int.
-        self.copy(42)
-        self.assertEqual(self.paste(), '42')
-
-        self.copy(-1)
-        self.assertEqual(self.paste(), '-1')
-
-        # Test copying a float.
-        self.copy(3.141592)
-        self.assertEqual(self.paste(), '3.141592')
-
-        # Test copying bools.
-        self.copy(True)
-        self.assertEqual(self.paste(), 'True')
-
-        self.copy(False)
-        self.assertEqual(self.paste(), 'False')
-
-        # All other non-str values raise an exception.
-        with self.assertRaises(PyperclipException):
-            self.copy(None)
-
-        with self.assertRaises(PyperclipException):
-            self.copy([2, 4, 6, 8])
-
-
-class TestCygwin(_TestClipboard):
-    if 'cygwin' in platform.system().lower():
-        clipboard = init_dev_clipboard_clipboard()
-
-
-class TestWindows(_TestClipboard):
-    if os.name == 'nt' or platform.system() == 'Windows':
-        clipboard = init_windows_clipboard()
-
-class TestWSL(_TestClipboard):
-    if platform.system() == 'Linux':
-        with open('/proc/version', 'r') as f:
-            if "Microsoft" in f.read():
-                clipboard = init_wsl_clipboard()
-
-
-class TestOSX(_TestClipboard):
-    if os.name == 'mac' or platform.system() == 'Darwin':
-        try:
-            import Foundation  # check if pyobjc is installed
-            import AppKit
-        except ImportError:
-            clipboard = init_osx_pbcopy_clipboard() # TODO
-        else:
-            clipboard = init_osx_pyobjc_clipboard()
-
-
-class TestGtk(_TestClipboard):
-    if HAS_DISPLAY:
-        try:
-            import gtk
-        except ImportError:
-            pass
-        else:
-            clipboard = init_gtk_clipboard()
-
-
-class TestQt(_TestClipboard):
-    if HAS_DISPLAY:
-        try:
-            import PyQt5
-        except ImportError:
-            try:
-                import PyQt4
-            except ImportError:
-                pass
-            else:
-                clipboard = init_qt_clipboard()
-        else:
-            clipboard = init_qt_clipboard()
-
-
-class TestXClip(_TestClipboard):
-    if _executable_exists("xclip"):
-        clipboard = init_xclip_clipboard()
-
-
-class TestXSel(_TestClipboard):
-    if _executable_exists("xsel"):
-        clipboard = init_xsel_clipboard()
-
-
-class TestKlipper(_TestClipboard):
-    if _executable_exists("klipper") and _executable_exists("qdbus"):
-        clipboard = init_klipper_clipboard()
-
-
-class TestNoClipboard(unittest.TestCase):
-    copy, paste = init_no_clipboard()
-
-    def test_copy(self):
-        with self.assertRaises(RuntimeError):
-            self.copy("foo")
-
-    def test_paste(self):
-        with self.assertRaises(RuntimeError):
-            self.paste()
-
-
-if __name__ == '__main__':
-    unittest.main()
+# coding: utf-8
+import string
+import unittest
+import random
+import os
+import platform
+
+import sys
+sys.path.insert(0, os.path.join(os.path.dirname(__file__), '..'))
+
+from pyperclip import _executable_exists, HAS_DISPLAY
+from pyperclip import (init_osx_pbcopy_clipboard, init_osx_pyobjc_clipboard,
+                                  init_dev_clipboard_clipboard,
+                                  init_gtk_clipboard, init_qt_clipboard,
+                                  init_xclip_clipboard, init_xsel_clipboard,
+                                  init_klipper_clipboard, init_no_clipboard)
+from pyperclip import init_windows_clipboard
+from pyperclip import init_wsl_clipboard
+
+from pyperclip import PyperclipException
+
+random.seed(42) # Make the "random" tests reproducible.
+
+class _TestClipboard(unittest.TestCase):
+    clipboard = None
+    supports_unicode = True
+
+    @property
+    def copy(self):
+        return self.clipboard[0]
+
+    @property
+    def paste(self):
+        return self.clipboard[1]
+
+    def setUp(self):
+        if not self.clipboard:
+            self.skipTest("Clipboard not supported.")
+
+    def test_copy_simple(self):
+        self.copy("pyper\r\nclip")
+
+    def test_copy_paste_simple(self):
+        msg = ''.join(random.choice(string.ascii_letters + string.digits) for _ in range(1000))
+        self.copy(msg)
+        self.assertEqual(self.paste(), msg)
+
+    def test_copy_paste_whitespace(self):
+        msg = ''.join(random.choice(string.whitespace) for _ in range(1000))
+        self.copy(msg)
+        self.assertEqual(self.paste(), msg)
+
+    def test_copy_blank(self):
+        self.copy('TEST')
+        self.copy('')
+        self.assertEqual(self.paste(), '')
+
+    def test_copy_unicode(self):
+        if not self.supports_unicode:
+            raise unittest.SkipTest()
+        self.copy(u"ಠ_ಠ")
+
+    def test_copy_unicode_emoji(self):
+        if not self.supports_unicode:
+            raise unittest.SkipTest()
+        self.copy(u"🙆")
+
+    def test_copy_paste_unicode(self):
+        if not self.supports_unicode:
+            raise unittest.SkipTest()
+        msg = u"ಠ_ಠ"
+        self.copy(msg)
+        self.assertEqual(self.paste(), msg)
+
+    def test_copy_paste_unicode_emoji(self):
+        if not self.supports_unicode:
+            raise unittest.SkipTest()
+        msg = u"🙆"
+        self.copy(msg)
+        self.assertEqual(self.paste(), msg)
+
+    def test_non_str(self):
+        # Test copying an int.
+        self.copy(42)
+        self.assertEqual(self.paste(), '42')
+
+        self.copy(-1)
+        self.assertEqual(self.paste(), '-1')
+
+        # Test copying a float.
+        self.copy(3.141592)
+        self.assertEqual(self.paste(), '3.141592')
+
+        # Test copying bools.
+        self.copy(True)
+        self.assertEqual(self.paste(), 'True')
+
+        self.copy(False)
+        self.assertEqual(self.paste(), 'False')
+
+        # All other non-str values raise an exception.
+        with self.assertRaises(PyperclipException):
+            self.copy(None)
+
+        with self.assertRaises(PyperclipException):
+            self.copy([2, 4, 6, 8])
+
+
+class TestCygwin(_TestClipboard):
+    if 'cygwin' in platform.system().lower():
+        clipboard = init_dev_clipboard_clipboard()
+
+
+class TestWindows(_TestClipboard):
+    if os.name == 'nt' or platform.system() == 'Windows':
+        clipboard = init_windows_clipboard()
+
+class TestWSL(_TestClipboard):
+    if platform.system() == 'Linux':
+        with open('/proc/version', 'r') as f:
+            if "Microsoft" in f.read():
+                clipboard = init_wsl_clipboard()
+
+
+class TestOSX(_TestClipboard):
+    if os.name == 'mac' or platform.system() == 'Darwin':
+        try:
+            import Foundation  # check if pyobjc is installed
+            import AppKit
+        except ImportError:
+            clipboard = init_osx_pbcopy_clipboard() # TODO
+        else:
+            clipboard = init_osx_pyobjc_clipboard()
+
+
+class TestGtk(_TestClipboard):
+    if HAS_DISPLAY:
+        try:
+            import gtk
+        except ImportError:
+            pass
+        else:
+            clipboard = init_gtk_clipboard()
+
+
+class TestQt(_TestClipboard):
+    if HAS_DISPLAY:
+        try:
+            import PyQt5
+        except ImportError:
+            try:
+                import PyQt4
+            except ImportError:
+                pass
+            else:
+                clipboard = init_qt_clipboard()
+        else:
+            clipboard = init_qt_clipboard()
+
+
+class TestXClip(_TestClipboard):
+    if _executable_exists("xclip"):
+        clipboard = init_xclip_clipboard()
+
+
+class TestXSel(_TestClipboard):
+    if _executable_exists("xsel"):
+        clipboard = init_xsel_clipboard()
+
+
+class TestKlipper(_TestClipboard):
+    if _executable_exists("klipper") and _executable_exists("qdbus"):
+        clipboard = init_klipper_clipboard()
+
+
+class TestNoClipboard(unittest.TestCase):
+    copy, paste = init_no_clipboard()
+
+    def test_copy(self):
+        with self.assertRaises(RuntimeError):
+            self.copy("foo")
+
+    def test_paste(self):
+        with self.assertRaises(RuntimeError):
+            self.paste()
+
+
+if __name__ == '__main__':
+    unittest.main()