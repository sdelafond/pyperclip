--- conflicted
+++ resolved
@@ -1,34 +1,29 @@
-Metadata-Version: 1.1
-Name: pyperclip
-<<<<<<< HEAD
-Version: 1.6.0
-Summary: A cross-platform clipboard module for Python. (only handles plain text for now)
-=======
-Version: 1.6.2
-Summary: A cross-platform clipboard module for Python. (Only handles plain text for now.)
->>>>>>> 8e697eb7
-Home-page: https://github.com/asweigart/pyperclip
-Author: Al Sweigart
-Author-email: al@inventwithpython.com
-License: BSD
-Description: UNKNOWN
-Keywords: clipboard copy paste clip xsel xclip
-Platform: UNKNOWN
-Classifier: Development Status :: 5 - Production/Stable
-Classifier: Environment :: Win32 (MS Windows)
-Classifier: Environment :: X11 Applications
-Classifier: Environment :: MacOS X
-Classifier: Intended Audience :: Developers
-Classifier: License :: OSI Approved :: BSD License
-Classifier: Operating System :: OS Independent
-Classifier: Programming Language :: Python
-Classifier: Programming Language :: Python :: 2
-Classifier: Programming Language :: Python :: 2.6
-Classifier: Programming Language :: Python :: 2.7
-Classifier: Programming Language :: Python :: 3
-Classifier: Programming Language :: Python :: 3.1
-Classifier: Programming Language :: Python :: 3.2
-Classifier: Programming Language :: Python :: 3.3
-Classifier: Programming Language :: Python :: 3.4
-Classifier: Programming Language :: Python :: 3.5
-Classifier: Programming Language :: Python :: 3.6
+Metadata-Version: 1.1
+Name: pyperclip
+Version: 1.6.2
+Summary: A cross-platform clipboard module for Python. (Only handles plain text for now.)
+Home-page: https://github.com/asweigart/pyperclip
+Author: Al Sweigart
+Author-email: al@inventwithpython.com
+License: BSD
+Description: UNKNOWN
+Keywords: clipboard copy paste clip xsel xclip
+Platform: UNKNOWN
+Classifier: Development Status :: 5 - Production/Stable
+Classifier: Environment :: Win32 (MS Windows)
+Classifier: Environment :: X11 Applications
+Classifier: Environment :: MacOS X
+Classifier: Intended Audience :: Developers
+Classifier: License :: OSI Approved :: BSD License
+Classifier: Operating System :: OS Independent
+Classifier: Programming Language :: Python
+Classifier: Programming Language :: Python :: 2
+Classifier: Programming Language :: Python :: 2.6
+Classifier: Programming Language :: Python :: 2.7
+Classifier: Programming Language :: Python :: 3
+Classifier: Programming Language :: Python :: 3.1
+Classifier: Programming Language :: Python :: 3.2
+Classifier: Programming Language :: Python :: 3.3
+Classifier: Programming Language :: Python :: 3.4
+Classifier: Programming Language :: Python :: 3.5
+Classifier: Programming Language :: Python :: 3.6