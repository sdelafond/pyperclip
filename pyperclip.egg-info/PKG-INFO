Metadata-Version: 1.1
Name: pyperclip
<<<<<<< HEAD
Version: 1.5.26
=======
Version: 1.5.27
>>>>>>> fc51d0c9
Summary: A cross-platform clipboard module for Python. (only handles plain text for now)
Home-page: https://github.com/asweigart/pyperclip
Author: Al Sweigart
Author-email: al@inventwithpython.com
License: BSD
Description: UNKNOWN
Keywords: gui automation test testing keyboard mouse cursor click press keystroke control
Platform: UNKNOWN
Classifier: Development Status :: 5 - Production/Stable
Classifier: Environment :: Win32 (MS Windows)
Classifier: Environment :: X11 Applications
Classifier: Environment :: MacOS X
Classifier: Intended Audience :: Developers
Classifier: License :: OSI Approved :: BSD License
Classifier: Operating System :: OS Independent
Classifier: Programming Language :: Python
Classifier: Programming Language :: Python :: 2
Classifier: Programming Language :: Python :: 2.6
Classifier: Programming Language :: Python :: 2.7
Classifier: Programming Language :: Python :: 3
Classifier: Programming Language :: Python :: 3.1
Classifier: Programming Language :: Python :: 3.2
Classifier: Programming Language :: Python :: 3.3
Classifier: Programming Language :: Python :: 3.4
Classifier: Programming Language :: Python :: 3.5
<|MERGE_RESOLUTION|>--- conflicted
+++ resolved
@@ -1,32 +1,28 @@
-Metadata-Version: 1.1
-Name: pyperclip
-<<<<<<< HEAD
-Version: 1.5.26
-=======
-Version: 1.5.27
->>>>>>> fc51d0c9
-Summary: A cross-platform clipboard module for Python. (only handles plain text for now)
-Home-page: https://github.com/asweigart/pyperclip
-Author: Al Sweigart
-Author-email: al@inventwithpython.com
-License: BSD
-Description: UNKNOWN
-Keywords: gui automation test testing keyboard mouse cursor click press keystroke control
-Platform: UNKNOWN
-Classifier: Development Status :: 5 - Production/Stable
-Classifier: Environment :: Win32 (MS Windows)
-Classifier: Environment :: X11 Applications
-Classifier: Environment :: MacOS X
-Classifier: Intended Audience :: Developers
-Classifier: License :: OSI Approved :: BSD License
-Classifier: Operating System :: OS Independent
-Classifier: Programming Language :: Python
-Classifier: Programming Language :: Python :: 2
-Classifier: Programming Language :: Python :: 2.6
-Classifier: Programming Language :: Python :: 2.7
-Classifier: Programming Language :: Python :: 3
-Classifier: Programming Language :: Python :: 3.1
-Classifier: Programming Language :: Python :: 3.2
-Classifier: Programming Language :: Python :: 3.3
-Classifier: Programming Language :: Python :: 3.4
-Classifier: Programming Language :: Python :: 3.5
+Metadata-Version: 1.1
+Name: pyperclip
+Version: 1.5.27
+Summary: A cross-platform clipboard module for Python. (only handles plain text for now)
+Home-page: https://github.com/asweigart/pyperclip
+Author: Al Sweigart
+Author-email: al@inventwithpython.com
+License: BSD
+Description: UNKNOWN
+Keywords: gui automation test testing keyboard mouse cursor click press keystroke control
+Platform: UNKNOWN
+Classifier: Development Status :: 5 - Production/Stable
+Classifier: Environment :: Win32 (MS Windows)
+Classifier: Environment :: X11 Applications
+Classifier: Environment :: MacOS X
+Classifier: Intended Audience :: Developers
+Classifier: License :: OSI Approved :: BSD License
+Classifier: Operating System :: OS Independent
+Classifier: Programming Language :: Python
+Classifier: Programming Language :: Python :: 2
+Classifier: Programming Language :: Python :: 2.6
+Classifier: Programming Language :: Python :: 2.7
+Classifier: Programming Language :: Python :: 3
+Classifier: Programming Language :: Python :: 3.1
+Classifier: Programming Language :: Python :: 3.2
+Classifier: Programming Language :: Python :: 3.3
+Classifier: Programming Language :: Python :: 3.4
+Classifier: Programming Language :: Python :: 3.5